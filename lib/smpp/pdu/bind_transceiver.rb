class Smpp::Pdu::BindTransceiver < Smpp::Pdu::Base
<<<<<<< HEAD
  def initialize(system_id, password, system_type, addr_ton, addr_npi, address_range)
    body = sprintf("%s\0%s\0%s\0%c%c%c%s\0", system_id, password,system_type, 0x34, addr_ton, addr_npi, address_range)
    super(BIND_TRANSCEIVER, 0, next_sequence_number, body)
=======
  attr_accessor :system_id, :password, :addr_ton, :add_npi, :address_range
  def initialize(the_system_id, the_password, the_addr_ton, the_addr_npi, the_address_range, body = nil, seq = nil)
    if body.blank?
      logger.info "setting up a new transceiver from a set of params"
      # generate a body given the individual params
      body = sprintf("%s\0%s\0\0%c%c%c%s\0", the_system_id, the_password, 0x34, the_addr_ton, the_addr_npi, the_address_range)
    else
      # otherwise unpack the given body into the params
      logger.info "setting up a new transceiver from a pdu body"
      system_id, password, addr_ton, add_npi, address_range = body.unpack('Z*Z**CCCZ*')
    end
    seq ||= next_sequence_number
    
    super(BIND_TRANSCEIVER, 0, seq, body)
>>>>>>> 05ec4d83
  end
end<|MERGE_RESOLUTION|>--- conflicted
+++ resolved
@@ -1,23 +1,4 @@
-class Smpp::Pdu::BindTransceiver < Smpp::Pdu::Base
-<<<<<<< HEAD
-  def initialize(system_id, password, system_type, addr_ton, addr_npi, address_range)
-    body = sprintf("%s\0%s\0%s\0%c%c%c%s\0", system_id, password,system_type, 0x34, addr_ton, addr_npi, address_range)
-    super(BIND_TRANSCEIVER, 0, next_sequence_number, body)
-=======
-  attr_accessor :system_id, :password, :addr_ton, :add_npi, :address_range
-  def initialize(the_system_id, the_password, the_addr_ton, the_addr_npi, the_address_range, body = nil, seq = nil)
-    if body.blank?
-      logger.info "setting up a new transceiver from a set of params"
-      # generate a body given the individual params
-      body = sprintf("%s\0%s\0\0%c%c%c%s\0", the_system_id, the_password, 0x34, the_addr_ton, the_addr_npi, the_address_range)
-    else
-      # otherwise unpack the given body into the params
-      logger.info "setting up a new transceiver from a pdu body"
-      system_id, password, addr_ton, add_npi, address_range = body.unpack('Z*Z**CCCZ*')
-    end
-    seq ||= next_sequence_number
-    
-    super(BIND_TRANSCEIVER, 0, seq, body)
->>>>>>> 05ec4d83
-  end
+class Smpp::Pdu::BindTransceiver < Smpp::Pdu::BindBase
+  @command_id = BIND_TRANSCEIVER
+  handles_cmd BIND_TRANSCEIVER
 end