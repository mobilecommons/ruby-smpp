--- conflicted
+++ resolved
@@ -1,5 +1,4 @@
 # Received for MO message or delivery notification
-<<<<<<< HEAD
 class Smpp::Pdu::DeliverSm < Smpp::Pdu::Base 
   handles_cmd DELIVER_SM
   attr_reader :service_type, :source_addr_ton, :source_addr_npi, :source_addr, :dest_addr_ton, :dest_addr_npi, 
@@ -73,11 +72,9 @@
     #everything left in remaining_bytes is 3.4 optional parameters
     optional_parameters(remaining_bytes).each do |tlv|
       if OPTIONAL_MESSAGE_STATE == tlv[:tag]
-        puts "OPTIONAL_MESSAGE_STATE #{tlv[:value].inspect}"
         options[:message_state] = tlv[:value].unpack('C')
 
       elsif OPTIONAL_RECEIPTED_MESSAGE_ID == tlv[:tag]
-        puts "OPTIONAL_RECEIPTED_MESSAGE_ID #{tlv[:value].inspect}"
         options[:receipted_message_id] = tlv[:value].unpack('A*')
 
       end
@@ -85,41 +82,6 @@
 
 
     #Note: if the SM is a delivery receipt (esm_class=4) then the short_message _may_ be in this format:  
-=======
-class Smpp::Pdu::DeliverSm < Smpp::Pdu::Base
-  attr_reader :source_addr, :destination_addr, :short_message, :source_addr, :esm_class, :msg_reference, :stat
-  def initialize(seq, status, body)
-    # brutally unpack it
-    service_type, 
-    source_addr_ton, 
-    source_addr_npi, 
-    @source_addr, 
-    dest_addr_ton, 
-    dest_addr_npi, 
-    @destination_addr, 
-    @esm_class, 
-    protocol_id,
-    priority_flag, 
-    schedule_delivery_time, 
-    validity_period, 
-    registered_delivery, 
-    replace_if_present_flag, 
-    data_coding, 
-    sm_default_msg_id,
-    sm_length, 
-    remainder = body.unpack('Z*CCZ*CCZ*CCCZ*Z*CCCCCa*')
-
-    if sm_length == 0
-      @short_message = ''
-    else
-      @short_message = remainder[0..sm_length]
-    end
-
-    logger.debug "DeliverSM with source_addr=#{@source_addr}, destination_addr=#{@destination_addr}"
-    logger.debug "  sm_length=#{sm_length} short_message=#{@short_message.inspect}"
-
-    # Note: if the SM is a delivery receipt (esm_class=4) then the short_message _may_ be in this format:  
->>>>>>> c3a55382
     # "id:Smsc2013 sub:1 dlvrd:1 submit date:0610171515 done date:0610171515 stat:0 err:0 text:blah"
     # or this format:
     # "4790000000SMSAlert^id:1054BC63 sub:0 dlvrd:1 submit date:0610231217 done date:0610231217 stat:DELIVRD err: text:"
