# PDUs are the protcol base units in SMPP
module Smpp::Pdu
  class Base
    #Protocol Version
    PROTOCOL_VERSION      = 0x34
    # Error constants
    ESME_ROK              = 0x00000000 # OK!
    ESME_RINVMSGLEN       = 0x00000001 # Message Length is invalid 
    ESME_RINVCMDLEN       = 0x00000002 # Command Length is invalid 
    ESME_RINVCMDID        = 0x00000003 # Invalid Command ID 
    ESME_RINVBNDSTS       = 0x00000004 # Incorrect BIND Status for given com- 
    ESME_RALYBND          = 0x00000005 # ESME Already in Bound State 
    ESME_RINVPRTFLG       = 0x00000006 # Invalid Priority Flag 
    ESME_RINVREGDLVFLG    = 0x00000007 # Invalid Registered Delivery Flag 
    ESME_RSYSERR          = 0x00000008 # System Error 
    ESME_RINVSRCADR       = 0x0000000A # Invalid Source Address 
    ESME_RINVDSTADR       = 0x0000000B # Invalid Dest Addr 
    ESME_RINVMSGID        = 0x0000000C # Message ID is invalid 
    ESME_RBINDFAIL        = 0x0000000D # Bind Failed 
    ESME_RINVPASWD        = 0x0000000E # Invalid Password 
    ESME_RINVSYSID        = 0x0000000F # Invalid System ID 
    ESME_RCANCELFAIL      = 0x00000011 # Cancel SM Failed 
    ESME_RREPLACEFAIL     = 0x00000013 # Replace SM Failed 
    ESME_RMSGQFUL         = 0x00000014 # Message Queue Full 
    ESME_RINVSERTYP       = 0x00000015 # Invalid Service Type 
    ESME_RINVNUMDESTS     = 0x00000033 # Invalid number of destinations 
    ESME_RINVDLNAME       = 0x00000034 # Invalid Distribution List name 
    ESME_RINVDESTFLAG     = 0x00000040 # Destination flag is invalid 
    ESME_RINVSUBREP       = 0x00000042 # Invalid ‘submit with replace’ request 
    ESME_RINVESMCLASS     = 0x00000043 # Invalid esm_class field data 
    ESME_RCNTSUBDL        = 0x00000044 # Cannot Submit to Distribution List 
    ESME_RSUBMITFAIL      = 0x00000045 # submit_sm or submit_multi failed 
    ESME_RINVSRCTON       = 0x00000048 # Invalid Source address TON 
    ESME_RINVSRCNPI       = 0x00000049 # Invalid Source address NPI       
    ESME_RINVDSTTON       = 0x00000050 # Invalid Destination address TON 
    ESME_RINVDSTNPI       = 0x00000051 # Invalid Destination address NPI 
    ESME_RINVSYSTYP       = 0x00000053 # Invalid system_type field 
    ESME_RINVREPFLAG      = 0x00000054 # Invalid replace_if_present flag 
    ESME_RINVNUMMSGS      = 0x00000055 # Invalid number of messages 
    ESME_RTHROTTLED       = 0x00000058 # Throttling error (ESME has exceeded allowed message limits)     

    # PDU types
    GENERIC_NACK          = 0X80000000 
    BIND_RECEIVER         = 0X00000001 
    BIND_RECEIVER_RESP    = 0X80000001 
    BIND_TRANSMITTER      = 0X00000002 
    BIND_TRANSMITTER_RESP = 0X80000002 
    BIND_TRANSCEIVER      = 0X00000009
    BIND_TRANSCEIVER_RESP = 0X80000009
    QUERY_SM              = 0X00000003 
    QUERY_SM_RESP         = 0X80000003 
    SUBMIT_SM             = 0X00000004 
    SUBMIT_SM_RESP        = 0X80000004 
    DELIVER_SM            = 0X00000005 
    DELIVER_SM_RESP       = 0X80000005 
    UNBIND                = 0X00000006 
    UNBIND_RESP           = 0X80000006 
    REPLACE_SM            = 0X00000007 
    REPLACE_SM_RESP       = 0X80000007 
    CANCEL_SM             = 0X00000008 
    CANCEL_SM_RESP        = 0X80000008 
    ENQUIRE_LINK          = 0X00000015 
    ENQUIRE_LINK_RESP     = 0X80000015
<<<<<<< HEAD
    SUBMIT_MULTI	        = 0X00000021
=======
    SUBMIT_MULTI          = 0X00000021
>>>>>>> c3a55382
    SUBMIT_MULTI_RESP     = 0X80000021

    OPTIONAL_RECEIPTED_MESSAGE_ID = 0x001E
    OPTIONAL_MESSAGE_STATE        = 0x0427

    # PDU sequence number. 
    @@seq = [Time.now.to_i]

    # Add monitor to sequence counter for thread safety
    @@seq.extend(MonitorMixin)

    #factory class registry
    @@cmd_map = {}

    attr_reader :command_id, :command_status, :sequence_number, :body, :data

    def initialize(command_id, command_status, seq, body='')    
      length = 16 + body.length
      @command_id = command_id
      @command_status = command_status
      @body = body
      @sequence_number = seq
      @data = fixed_int(length) + fixed_int(command_id) + fixed_int(command_status) + fixed_int(seq) + body   
    end      

    def logger
      Smpp::Base.logger
    end

    def to_human
      # convert header (4 bytes) to array of 4-byte ints
      a = @data.to_s.unpack('N4')
      sprintf("(%22s) len=%3d cmd=%8s status=%1d seq=%03d (%s)", self.class.to_s[11..-1], a[0], a[1].to_s(16), a[2], a[3], @body)
    end

    # return int as binary string of 4 octets
    def fixed_int(value)
      arr = [value >> 24, value >> 16, value >> 8, value & 0xff]
      arr.pack("cccc")
    end

    def next_sequence_number
      Base.next_sequence_number
    end

    def Base.next_sequence_number
      @@seq.synchronize do
        (@@seq[0] += 1) % 512
      end
    end

    #This factory should be implemented in every subclass that can create itself from wire
    #data.  The subclass should also register itself with the 'handles_cmd' class method.
    def Base.from_wire_data(seq, status, body)
      raise Exception.new("#{self.class} claimed to handle wire data, but doesn't.")
    end

    # PDU factory method for common client PDUs (used to create PDUs from wire data)
    def Base.create(data)
      header = data[0..15]
      if !header
        return nil
      end
      len, cmd, status, seq = header.unpack('N4')
      body = data[16..-1]

      Smpp::Base.logger.debug "PDU: #{data.inspect}"
          
      #if a class has been registered to handle this command_id, try
      #to create an instance from the wire data
      if @@cmd_map[cmd]
        @@cmd_map[cmd].from_wire_data(seq, status, body)
      else
        Smpp::Base.logger.error "Unknown PDU: #{"0x%08x" % cmd}"
        return nil
      end
    end

    #maps a subclass as the handler for a particulular pdu
    def Base.handles_cmd(command_id)
      @@cmd_map[command_id] = self
    end

    def Base.optional_parameters(remaining_bytes)
      optionals = []
      while not remaining_bytes.empty?
        optional = {}
        tag, optional[:length], remaining_bytes = remaining_bytes.unpack('H4na*')
        optional[:tag] = tag.hex
        optional[:value] = remaining_bytes.slice!(0...optional[:length])
        optionals << optional
      end
      Smpp::Base.logger.debug "Optional params:#{optionals.inspect}"
      return optionals
    end

  end
end<|MERGE_RESOLUTION|>--- conflicted
+++ resolved
@@ -61,11 +61,7 @@
     CANCEL_SM_RESP        = 0X80000008 
     ENQUIRE_LINK          = 0X00000015 
     ENQUIRE_LINK_RESP     = 0X80000015
-<<<<<<< HEAD
-    SUBMIT_MULTI	        = 0X00000021
-=======
     SUBMIT_MULTI          = 0X00000021
->>>>>>> c3a55382
     SUBMIT_MULTI_RESP     = 0X80000021
 
     OPTIONAL_RECEIPTED_MESSAGE_ID = 0x001E
@@ -132,8 +128,6 @@
       len, cmd, status, seq = header.unpack('N4')
       body = data[16..-1]
 
-      Smpp::Base.logger.debug "PDU: #{data.inspect}"
-          
       #if a class has been registered to handle this command_id, try
       #to create an instance from the wire data
       if @@cmd_map[cmd]
@@ -158,7 +152,7 @@
         optional[:value] = remaining_bytes.slice!(0...optional[:length])
         optionals << optional
       end
-      Smpp::Base.logger.debug "Optional params:#{optionals.inspect}"
+      
       return optionals
     end
 
